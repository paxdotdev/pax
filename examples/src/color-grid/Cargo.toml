[package]
name = "color-grid"
version = "0.10.7"
edition = "2021"
default-run = "run"

[dependencies]
<<<<<<< HEAD
pax-lang = { version = "0.10.7" , path = ".pax/pkg/pax-lang" }
pax-std = { version = "0.10.7" , path = ".pax/pkg/pax-std" }
pax-compiler = { version = "0.10.7", optional = true, path = ".pax/pkg/pax-compiler" }
=======
pax-lang = { version = "0.10.10" }
pax-std = { version = "0.10.10" }
pax-compiler = { version = "0.10.10", optional = true}
pax-manifest = { version = "0.10.10"}
>>>>>>> f267c4e5
serde_json = {version = "1.0.95", optional = true}

[[bin]]
name = "parser"
path = "src/lib.rs"
required-features = ["parser"]

[[bin]]
name = "run"
path = "bin/run.rs"

[features]
parser = ["pax-std/parser", "pax-lang/parser", "dep:serde_json", "dep:pax-compiler"]<|MERGE_RESOLUTION|>--- conflicted
+++ resolved
@@ -5,16 +5,10 @@
 default-run = "run"
 
 [dependencies]
-<<<<<<< HEAD
-pax-lang = { version = "0.10.7" , path = ".pax/pkg/pax-lang" }
-pax-std = { version = "0.10.7" , path = ".pax/pkg/pax-std" }
-pax-compiler = { version = "0.10.7", optional = true, path = ".pax/pkg/pax-compiler" }
-=======
 pax-lang = { version = "0.10.10" }
 pax-std = { version = "0.10.10" }
 pax-compiler = { version = "0.10.10", optional = true}
 pax-manifest = { version = "0.10.10"}
->>>>>>> f267c4e5
 serde_json = {version = "1.0.95", optional = true}
 
 [[bin]]
