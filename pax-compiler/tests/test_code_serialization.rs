--- conflicted
+++ resolved
@@ -1,7 +1,3 @@
-<<<<<<< HEAD
-=======
-use std::env;
->>>>>>> 73dc4acc
 use std::fs::File;
 use std::io::{self, Read};
 
