--- conflicted
+++ resolved
@@ -1,7 +1,3 @@
-<<<<<<< HEAD
-=======
-use std::env;
->>>>>>> ae28de2c
 use std::fs::File;
 use std::io::{self, Read};
 
