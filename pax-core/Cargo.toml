[package]
name = "pax-core"
version = "0.10.10"
authors = ["Zack Brown <zack@pax.dev>"]
edition = "2021"
license = "MIT OR Apache-2.0"
homepage = "https://pax.dev/"
repository = "https://www.github.com/pax-lang/pax"
description = "Core shared runtime and rendering engine for Pax"

# See more keys and their definitions at https://doc.rust-lang.org/cargo/reference/manifest.html

[dependencies]
piet = "0.6.0"
piet-common = "0.6.0"
kurbo = "0.9.0"
<<<<<<< HEAD
pax-runtime-api = {path = "../pax-runtime-api", version="0.10.7"}
pax-message = {path = "../pax-message", version="0.10.7"}
wasm-bindgen = {version = "0.2.30", features=["serde-serialize"]}
=======
pax-properties-coproduct = { path="../pax-properties-coproduct", version="0.10.10" }
pax-runtime-api = {path = "../pax-runtime-api", version="0.10.10"}
pax-message = {path = "../pax-message", version="0.10.10"}
wasm-bindgen = {version = "0.2.30", features=["serde-serialize"]}


[features]
designtime = []
>>>>>>> bf180379
<|MERGE_RESOLUTION|>--- conflicted
+++ resolved
@@ -14,17 +14,10 @@
 piet = "0.6.0"
 piet-common = "0.6.0"
 kurbo = "0.9.0"
-<<<<<<< HEAD
-pax-runtime-api = {path = "../pax-runtime-api", version="0.10.7"}
-pax-message = {path = "../pax-message", version="0.10.7"}
-wasm-bindgen = {version = "0.2.30", features=["serde-serialize"]}
-=======
-pax-properties-coproduct = { path="../pax-properties-coproduct", version="0.10.10" }
 pax-runtime-api = {path = "../pax-runtime-api", version="0.10.10"}
 pax-message = {path = "../pax-message", version="0.10.10"}
 wasm-bindgen = {version = "0.2.30", features=["serde-serialize"]}
 
 
 [features]
-designtime = []
->>>>>>> bf180379
+designtime = []