// @ts-ignore
import {PaxChassisWeb, wasm_memory} from '../dist/pax_chassis_web';
import {ObjectManager} from "./pools/object-manager";
import {MOUNT_ID} from "./utils/constants";
import {
    ANY_CREATE_PATCH,
    FRAME_UPDATE_PATCH,
    IMAGE_LOAD_PATCH, SCROLLER_UPDATE_PATCH,
    SUPPORTED_OBJECTS,
    TEXT_UPDATE_PATCH
} from "./pools/supported-objects";
import {NativeElementPool} from "./classes/native-element-pool";
import {AnyCreatePatch} from "./classes/messages/any-create-patch";
import {TextUpdatePatch} from "./classes/messages/text-update-patch";
import {FrameUpdatePatch} from "./classes/messages/frame-update-patch";
import {ImageLoadPatch} from "./classes/messages/image-load-patch";
import {ScrollerUpdatePatch} from "./classes/messages/scroller-update-patch";
import {setupEventListeners} from "./events/listeners";
import "./styles/pax-web.css";

let initializedChassis = false;
let is_mobile_device = false;

// Init-once globals for garbage collector optimization
let objectManager = new ObjectManager(SUPPORTED_OBJECTS);
let messages : any[];
let nativePool = new NativeElementPool(objectManager);
let textDecoder = new TextDecoder();

// @ts-ignore
async function startRenderLoop(wasmMod: typeof import('../dist/pax_chassis_web'), mount: Element) {
    is_mobile_device = /Android|webOS|iPhone|iPad|iPod|BlackBerry|IEMobile|Opera Mini/i.test(navigator.userAgent);
    let chassis = await wasmMod.PaxChassisWeb.new();
<<<<<<< HEAD

    nativePool.build(chassis, is_mobile_device);

    requestAnimationFrame(renderLoop.bind(renderLoop, chassis))
=======
    nativePool.build(chassis);
    requestAnimationFrame(renderLoop.bind(renderLoop, chassis, mount))
>>>>>>> d9e7b284
}

function renderLoop (chassis: PaxChassisWeb, mount: Element) {

    //stats.begin();
    nativePool.sendScrollerValues();
    nativePool.clearCanvases();

    const memorySlice = chassis.tick();
    const memory = wasm_memory();
    const memoryBuffer = new Uint8Array(memory.buffer);

    // Extract the serialized data directly from memory
    const jsonString = textDecoder.decode(memoryBuffer.subarray(memorySlice.ptr(), memorySlice.ptr() + memorySlice.len()));
    messages = JSON.parse(jsonString);

     if(!initializedChassis){
         window.addEventListener('resize', () => {
             let width = window.innerWidth;
             let height = window.innerHeight;
             chassis.send_viewport_update(width, height);
             nativePool.baseOcclusionContext.updateCanvases(width, height);
         });
         setupEventListeners(chassis, mount);
         initializedChassis = true;
     }
     //@ts-ignore
    processMessages(messages, chassis, objectManager);

    // //necessary manual cleanup
    chassis.deallocate(memorySlice);
    //stats.end();
    requestAnimationFrame(renderLoop.bind(renderLoop, chassis, mount))
}

export function processMessages(messages: any[], chassis: PaxChassisWeb, objectManager: ObjectManager) {
    messages?.forEach((unwrapped_msg) => {
        if(unwrapped_msg["TextCreate"]) {
            let msg = unwrapped_msg["TextCreate"]
            let patch: AnyCreatePatch = objectManager.getFromPool(ANY_CREATE_PATCH);
            patch.fromPatch(msg);
            nativePool.textCreate(patch);
        }else if (unwrapped_msg["TextUpdate"]){
            let msg = unwrapped_msg["TextUpdate"]
            let patch: TextUpdatePatch = objectManager.getFromPool(TEXT_UPDATE_PATCH, objectManager);
            patch.fromPatch(msg, nativePool.registeredFontFaces);
            nativePool.textUpdate(patch);
        }else if (unwrapped_msg["TextDelete"]) {
            let msg = unwrapped_msg["TextDelete"];
            nativePool.textDelete(msg)
        } else if(unwrapped_msg["FrameCreate"]) {
            let msg = unwrapped_msg["FrameCreate"]
            let patch: AnyCreatePatch = objectManager.getFromPool(ANY_CREATE_PATCH);
            patch.fromPatch(msg);
            nativePool.frameCreate(patch);
        }else if (unwrapped_msg["FrameUpdate"]){
            let msg = unwrapped_msg["FrameUpdate"]
            let patch: FrameUpdatePatch = objectManager.getFromPool(FRAME_UPDATE_PATCH);
            patch.fromPatch(msg);
            nativePool.frameUpdate(patch);
        }else if (unwrapped_msg["FrameDelete"]) {
            let msg = unwrapped_msg["FrameDelete"];
            nativePool.frameDelete(msg["id_chain"])
        }else if (unwrapped_msg["ImageLoad"]){
            let msg = unwrapped_msg["ImageLoad"];
            let patch: ImageLoadPatch = objectManager.getFromPool(IMAGE_LOAD_PATCH);
            patch.fromPatch(msg);
            nativePool.imageLoad(patch, chassis)
        }else if(unwrapped_msg["ScrollerCreate"]) {
            let msg = unwrapped_msg["ScrollerCreate"]
            let patch: AnyCreatePatch = objectManager.getFromPool(ANY_CREATE_PATCH);
            patch.fromPatch(msg);
            nativePool.scrollerCreate(patch, chassis);
        }else if (unwrapped_msg["ScrollerUpdate"]){
            let msg = unwrapped_msg["ScrollerUpdate"]
            let patch : ScrollerUpdatePatch = objectManager.getFromPool(SCROLLER_UPDATE_PATCH);
            patch.fromPatch(msg);
            nativePool.scrollerUpdate(patch);
        }else if (unwrapped_msg["ScrollerDelete"]) {
            let msg = unwrapped_msg["ScrollerDelete"];
            nativePool.scrollerDelete(msg)
        }
    })
}


// Wasm + TS Bootstrapping boilerplate
async function bootstrap(mount: Element) {
    // @ts-ignore
    startRenderLoop(await import('../dist/pax_chassis_web'), mount);
}

export function mount(selector_or_element: string | Element) {
    let mount : Element;
    if (typeof selector_or_element === "string") {
        mount = document.querySelector(selector_or_element as string) as Element;
    } else {
        mount = selector_or_element as Element;
    }
    bootstrap(mount).then();
}
<|MERGE_RESOLUTION|>--- conflicted
+++ resolved
@@ -31,15 +31,8 @@
 async function startRenderLoop(wasmMod: typeof import('../dist/pax_chassis_web'), mount: Element) {
     is_mobile_device = /Android|webOS|iPhone|iPad|iPod|BlackBerry|IEMobile|Opera Mini/i.test(navigator.userAgent);
     let chassis = await wasmMod.PaxChassisWeb.new();
-<<<<<<< HEAD
-
     nativePool.build(chassis, is_mobile_device);
-
-    requestAnimationFrame(renderLoop.bind(renderLoop, chassis))
-=======
-    nativePool.build(chassis);
-    requestAnimationFrame(renderLoop.bind(renderLoop, chassis, mount))
->>>>>>> d9e7b284
+    requestAnimationFrame(renderLoop.bind(renderLoop, chassis, mount));
 }
 
 function renderLoop (chassis: PaxChassisWeb, mount: Element) {
