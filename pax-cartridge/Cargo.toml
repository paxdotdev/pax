[package]
name = "pax-cartridge"
version = "0.10.10"
authors = ["Zack Brown <zack@pax.dev>"]
edition = "2021"
license = "MIT OR Apache-2.0"
homepage = "https://pax.dev/"
repository = "https://www.github.com/pax-lang/pax"
description = "Static program definition container for Pax programs, intended to be patched during compilation"

[dependencies]
piet-common = "0.6.0"
<<<<<<< HEAD
pax-core = {path = "../pax-core", version = "0.10.7"}
pax-runtime-api = {path = "../pax-runtime-api", version = "0.10.7"}
pax-std-primitives = {path = "../pax-std/pax-std-primitives", version = "0.10.7"}
=======
pax-core = {path = "../pax-core", version = "0.10.10"}
pax-runtime-api = {path = "../pax-runtime-api", version = "0.10.10"}
pax-properties-coproduct = {path = "../pax-properties-coproduct", version="0.10.10"}
pax-std-primitives = {path = "../pax-std/pax-std-primitives", version = "0.10.10"}
>>>>>>> f267c4e5
<|MERGE_RESOLUTION|>--- conflicted
+++ resolved
@@ -10,13 +10,6 @@
 
 [dependencies]
 piet-common = "0.6.0"
-<<<<<<< HEAD
-pax-core = {path = "../pax-core", version = "0.10.7"}
-pax-runtime-api = {path = "../pax-runtime-api", version = "0.10.7"}
-pax-std-primitives = {path = "../pax-std/pax-std-primitives", version = "0.10.7"}
-=======
 pax-core = {path = "../pax-core", version = "0.10.10"}
 pax-runtime-api = {path = "../pax-runtime-api", version = "0.10.10"}
-pax-properties-coproduct = {path = "../pax-properties-coproduct", version="0.10.10"}
 pax-std-primitives = {path = "../pax-std/pax-std-primitives", version = "0.10.10"}
->>>>>>> f267c4e5
